--- conflicted
+++ resolved
@@ -11,12 +11,7 @@
   - mkdir -p $HOME/go/bin/
   - cp $GOPATH/bin/shapeshifter-dispatcher /home/travis/go/bin/shapeshifter-dispatcher
   - go test -v github.com/OperatorFoundation/shapeshifter-dispatcher/common/socks5
-<<<<<<< HEAD
-  - ./testIPCLogLevel.sh
-  - ./testReducedMicroformats.sh
-=======
   - cd shTests/TransparentTCP
->>>>>>> 043b4163
   #- ./testTCPDust.sh
   #- ./testTCPMeek.sh
   - ./testTCPObfs2.sh
@@ -52,10 +47,7 @@
   - ./testStunUDPOptimizerTrack.sh
   - ./testStunUDPReplicant.sh
   - ./testStunUDPShadow.sh
-<<<<<<< HEAD
-=======
   - cd ../SocksTCP
->>>>>>> 043b4163
   #- ./testSocksTCPDust.sh
   #- ./testSocksTCPMeek.sh
   - ./testSocksTCPObfs2.sh
@@ -66,11 +58,7 @@
   - ./testSocksTCPOptimizerRotate.sh
   - ./testSocksTCPOptimizerTrack.sh
   - ./testSocksTCPReplicant.sh
-<<<<<<< HEAD
-  - ./testSocksTCPShadow.sh
-=======
   - ./testSocksTCPShadow.sh
   #- cd ../Other
   #- ./testIPCLogLevel.sh
-  #- ./testReducedMicroformats.sh
->>>>>>> 043b4163
+  #- ./testReducedMicroformats.sh