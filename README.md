--- conflicted
+++ resolved
@@ -99,13 +99,8 @@
 
 Shapeshifter dispatcher has several modes of operations. A common way to get started is with transparent TCP mode:
 
-<<<<<<< HEAD
-    ./shapeshifter-dispatcher -transparent -server -state state -target 127.0.0.1:3333 -transports obfs2 -bindaddr obfs2-127.0.0.1:2222 -logLevel DEBUG -enableLogging &
-    ./shapeshifter-dispatcher -transparent -client -state state -transports obfs2 -proxylistenaddr 127.0.0.1:1443 -optionsFile obfs2.json -logLevel DEBUG -enableLogging &
-=======
-    ~/go/bin/shapeshifter-dispatcher -transparent -server -state state -orport 127.0.0.1:3333 -transports obfs2 -bindaddr obfs2-127.0.0.1:2222 -logLevel DEBUG -enableLogging &
-    ~/go/bin/shapeshifter-dispatcher -transparent -client -state state -target 127.0.0.1:2222 -transports obfs2 -proxylistenaddr 127.0.0.1:1443 -logLevel DEBUG -enableLogging &
->>>>>>> 043b4163
+    ~/go/bin/shapeshifter-dispatcher -transparent -server -state state -target 127.0.0.1:3333 -transports obfs2 -bindaddr obfs2-127.0.0.1:2222 -logLevel DEBUG -enableLogging &
+    ~/go/bin/shapeshifter-dispatcher -transparent -client -state state -transports obfs2 -proxylistenaddr 127.0.0.1:1443 -optionsFile ../../ConfigFiles/obfs2.json -logLevel DEBUG -enableLogging &
 
 Use either -client or -server to place the proxy into client or server mode,
 respectively. Use -state to specify a directory to put transports state
@@ -147,11 +142,7 @@
 
 Now launch the transport server, telling it where to find the application server:
 
-<<<<<<< HEAD
-    ./shapeshifter-dispatcher -transparent -server -state state -target 127.0.0.1:3333 -transports Replicant -bindaddr Replicant-127.0.0.1:2222 -optionsFile ReplicantServerConfigV3.json -logLevel DEBUG -enableLogging
-=======
-    ~/go/bin/shapeshifter-dispatcher -transparent -server -state state -orport 127.0.0.1:3333 -transports Replicant -bindaddr Replicant-127.0.0.1:2222 -logLevel DEBUG -enableLogging -optionsFile ../../ConfigFiles/ ReplicantServerConfigV2.json
->>>>>>> 043b4163
+    ~/go/bin/shapeshifter-dispatcher -transparent -server -state state -target 127.0.0.1:3333 -transports Replicant -bindaddr Replicant-127.0.0.1:2222 -optionsFile ../../ConfigFiles/ReplicantServerConfigV3.json -logLevel DEBUG -enableLogging
 
 This runs the server in transparent TCP proxy mode. The directory "state" is used
 to hold transport state. The destination that the server will proxy to is
@@ -163,11 +154,7 @@
 
 ##### Client
 
-<<<<<<< HEAD
-    ./shapeshifter-dispatcher -transparent -client -state state -transports Replicant -proxylistenaddr 127.0.0.1:1443 -optionsFile ReplicantClientConfigV3.json -logLevel DEBUG -enableLogging 
-=======
-    ~/go/bin/shapeshifter-dispatcher -transparent -client -state state -target 127.0.0.1:2222  -transports Replicant -proxylistenaddr 127.0.0.1:1443 -optionsFile ReplicantClientConfigV2.json -logLevel DEBUG -enableLogging 
->>>>>>> 043b4163
+    ~/go/bin/shapeshifter-dispatcher -transparent -client -state state -transports Replicant -proxylistenaddr 127.0.0.1:1443 -optionsFile ../../ConfigFiles/ReplicantClientConfigV3.json -logLevel DEBUG -enableLogging
 
 This runs the client in transparent TCP proxy mode. The directory "state" is
 used to hold transport state. The address of the server is specified as
@@ -200,11 +187,7 @@
 
 Now launch the transport server, telling it where to find the application server:
 
-<<<<<<< HEAD
-    ./shapeshifter-dispatcher -transparent -server -state state -target 127.0.0.1:3333 -transports obfs4 -bindaddr obfs4-127.0.0.1:2222 -logLevel DEBUG -enableLogging
-=======
-    ~/go/bin/shapeshifter-dispatcher -transparent -server -state state -orport 127.0.0.1:3333 -transports obfs4 -bindaddr obfs4-127.0.0.1:2222 -logLevel DEBUG -enableLogging
->>>>>>> 043b4163
+    ~/go/bin/shapeshifter-dispatcher -transparent -server -state state -target 127.0.0.1:3333 -transports obfs4 -bindaddr obfs4-127.0.0.1:2222 -logLevel DEBUG -enableLogging
 
 This runs the server in transparent TCP proxy mode. The directory "state" is used
 to hold transport state. The destination that the server will proxy to is
@@ -224,11 +207,7 @@
 
 ##### Client
 
-<<<<<<< HEAD
-    ./shapeshifter-dispatcher -transparent -client -state state -transports obfs4 -proxylistenaddr 127.0.0.1:1443 -optionsFile obfs4.json -logLevel DEBUG -enableLogging 
-=======
-    ~/go/bin/shapeshifter-dispatcher -transparent -client -state state -target 127.0.0.1:2222  -transports obfs4 -proxylistenaddr 127.0.0.1:1443 -optionsFile obfs4.json -logLevel DEBUG -enableLogging 
->>>>>>> 043b4163
+    ~/go/bin/shapeshifter-dispatcher -transparent -client -state state -transports obfs4 -proxylistenaddr 127.0.0.1:1443 -optionsFile ../../ConfigFiles/obfs4.json -logLevel DEBUG -enableLogging 
 
 This runs the client in transparent TCP proxy mode. The directory "state" is
 used to hold transport state. The address of the server is specified as
@@ -288,12 +267,7 @@
 
 Now launch the transport server, telling it where to find the application server:
 
-<<<<<<< HEAD
-
-    ./shapeshifter-dispatcher -server -state state -target 127.0.0.1:3333 -transports Replicant -bindaddr Replicant-127.0.0.1:2222 -optionsFile ReplicantServerConfigV3.json -logLevel DEBUG -enableLogging
-=======
-    ~/go/bin/shapeshifter-dispatcher -server -state state -orport 127.0.0.1:3333 -transports Replicant -logLevel DEBUG -enableLogging -optionsFile ReplicantServerConfigV2.json
->>>>>>> 043b4163
+    ~/go/bin/shapeshifter-dispatcher -server -state state -target 127.0.0.1:3333 -transports Replicant -bindaddr Replicant-127.0.0.1:2222 -optionsFile ../../ConfigFiles/ReplicantServerConfigV3.json -logLevel DEBUG -enableLogging
 
 This runs the server in the default mode, which is SOCKS5 mode. The directory "state" is used
 to hold transport state. The destination that the server will proxy to is 127.0.0.1, port 3333.
@@ -305,11 +279,7 @@
 
 ##### Client
 
-<<<<<<< HEAD
-    ./shapeshifter-dispatcher -client -state state -transports Replicant -proxylistenaddr 127.0.0.1:1443 -optionsFile ReplicantClientConfigV3.json -logLevel DEBUG -enableLogging 
-=======
-    ~/go/bin/shapeshifter-dispatcher -client -state state -transports Replicant -proxylistenaddr 127.0.0.1:1443 -optionsFile ReplicantClientConfigV2.json -logLevel DEBUG -enableLogging 
->>>>>>> 043b4163
+    ~/go/bin/shapeshifter-dispatcher -client -state state -transports Replicant -proxylistenaddr 127.0.0.1:1443 -optionsFile ../../ConfigFiles/ReplicantClientConfigV3.json -logLevel DEBUG -enableLogging 
 
 This runs the client in the default mode, which is SOCKS5 mode. The directory "state" is
 used to hold transport state. The Replicant transport is enabled and bound to the
