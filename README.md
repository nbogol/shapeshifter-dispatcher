--- conflicted
+++ resolved
@@ -142,11 +142,7 @@
 
 Now launch the transport server, telling it where to find the application server:
 
-<<<<<<< HEAD
     ./shapeshifter-dispatcher -transparent -server -state state -target 127.0.0.1:3333 -transports Replicant -bindaddr Replicant-127.0.0.1:2222 -logLevel DEBUG -enableLogging -optionsFile ReplicantServerConfig1.json
-=======
-    ./shapeshifter-dispatcher -transparent -server -state state -orport 127.0.0.1:3333 -transports Replicant -bindaddr Replicant-127.0.0.1:2222 -logLevel DEBUG -enableLogging -optionsFile ReplicantServerConfigV2.json
->>>>>>> f970f969
 
 This runs the server in transparent TCP proxy mode. The directory "state" is used
 to hold transport state. The destination that the server will proxy to is
@@ -275,11 +271,8 @@
 
 Now launch the transport server, telling it where to find the application server:
 
-<<<<<<< HEAD
+
     ./shapeshifter-dispatcher -server -state state -target 127.0.0.1:3333 -transports Replicant -logLevel DEBUG -enableLogging -optionsFile ReplicantServerConfig1.json
-=======
-    ./shapeshifter-dispatcher -server -state state -orport 127.0.0.1:3333 -transports Replicant -logLevel DEBUG -enableLogging -optionsFile ReplicantServerConfigV2.json
->>>>>>> f970f969
 
 This runs the server in the default mode, which is SOCKS5 mode. The directory "state" is used
 to hold transport state. The destination that the server will proxy to is 127.0.0.1, port 3333.
