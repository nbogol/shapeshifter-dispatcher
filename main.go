/*
 * Copyright (c) 2014-2015, Yawning Angel <yawning at torproject dot org>
 * All rights reserved.
 *
 * Redistribution and use in source and binary forms, with or without
 * modification, are permitted provided that the following conditions are met:
 *
 *  * Redistributions of source code must retain the above copyright notice,
 *    this list of conditions and the following disclaimer.
 *
 *  * Redistributions in binary form must reproduce the above copyright notice,
 *    this list of conditions and the following disclaimer in the documentation
 *    and/or other materials provided with the distribution.
 *
 * THIS SOFTWARE IS PROVIDED BY THE COPYRIGHT HOLDERS AND CONTRIBUTORS "AS IS"
 * AND ANY EXPRESS OR IMPLIED WARRANTIES, INCLUDING, BUT NOT LIMITED TO, THE
 * IMPLIED WARRANTIES OF MERCHANTABILITY AND FITNESS FOR A PARTICULAR PURPOSE
 * ARE DISCLAIMED. IN NO EVENT SHALL THE COPYRIGHT HOLDER OR CONTRIBUTORS BE
 * LIABLE FOR ANY DIRECT, INDIRECT, INCIDENTAL, SPECIAL, EXEMPLARY, OR
 * CONSEQUENTIAL DAMAGES (INCLUDING, BUT NOT LIMITED TO, PROCUREMENT OF
 * SUBSTITUTE GOODS OR SERVICES; LOSS OF USE, DATA, OR PROFITS; OR BUSINESS
 * INTERRUPTION) HOWEVER CAUSED AND ON ANY THEORY OF LIABILITY, WHETHER IN
 * CONTRACT, STRICT LIABILITY, OR TORT (INCLUDING NEGLIGENCE OR OTHERWISE)
 * ARISING IN ANY WAY OUT OF THE USE OF THIS SOFTWARE, EVEN IF ADVISED OF THE
 * POSSIBILITY OF SUCH DAMAGE.
 */

// Go language Tor Pluggable Transport suite.  Works only as a managed
// client/server.
package main

import (
	"errors"
	"flag"
	"fmt"
	"github.com/OperatorFoundation/shapeshifter-dispatcher/common/pt_extras"
	"github.com/OperatorFoundation/shapeshifter-dispatcher/transports"
	pt "github.com/OperatorFoundation/shapeshifter-ipc/v2"
	"github.com/kataras/golog"
	"io"
	"io/ioutil"
	"net/url"
	"os"
	"path"
	"strings"

	"github.com/OperatorFoundation/shapeshifter-dispatcher/modes/pt_socks5"
	"github.com/OperatorFoundation/shapeshifter-dispatcher/modes/stun_udp"
	"github.com/OperatorFoundation/shapeshifter-dispatcher/modes/transparent_tcp"
	"github.com/OperatorFoundation/shapeshifter-dispatcher/modes/transparent_udp"

	_ "github.com/OperatorFoundation/obfs4/proxy_dialers/proxy_http"
	_ "github.com/OperatorFoundation/obfs4/proxy_dialers/proxy_socks4"
)

const (
	dispatcherVersion = "0.0.7-dev"
	dispatcherLogFile = "dispatcher.log"
)

var stateDir string

func getVersion() string {
	return fmt.Sprintf("dispatcher-%s", dispatcherVersion)
}

const (
	socks5 = iota
	transparentTCP
	transparentUDP
	stunUDP
)

func main() {

	// Handle the command line arguments.
	_, execName := path.Split(os.Args[0])

	flag.Usage = func() {
<<<<<<< HEAD
		_, _ = fmt.Fprintf(os.Stderr, "shapeshifter-dispatcher is a PT v3.0 proxy supporting multiple transports and proxy modes\n\n")
		_, _ = fmt.Fprintf(os.Stderr, "Usage:\n\t%s -client -state [statedir] -version 2 -transports [transport1,transport2,...]\n\n", os.Args[0])
		_, _ = fmt.Fprintf(os.Stderr, "Example:\n\t%s -client -state state -version 2 -transports obfs2\n\n", os.Args[0])
=======
		_, _ = fmt.Fprintf(os.Stderr, "shapeshifter-dispatcher is a PT v2.0 proxy supporting multiple transports and proxy modes\n\n")
		_, _ = fmt.Fprintf(os.Stderr, "Usage:\n\t%s -client -state [statedir] -ptversion 2 -transports [transport1,transport2,...]\n\n", os.Args[0])
		_, _ = fmt.Fprintf(os.Stderr, "Example:\n\t%s -client -state state -ptversion 2 -transports obfs2\n\n", os.Args[0])
>>>>>>> 043b4163
		_, _ = fmt.Fprintf(os.Stderr, "Flags:\n\n")
		flag.PrintDefaults()
	}

	// Parsing flags starts here, but variables are not set to actual values until flag.Parse() is called.
	// PT 2.1 specification, 3.3.1.1. Common Configuration Parameters
	var ptversion = flag.String("ptversion", "2.1", "Specify the Pluggable Transport protocol version to use")

	statePath := flag.String("state", "state", "Specify the directory to use to store state information required by the transports")
	exitOnStdinClose := flag.Bool("exit-on-stdin-close", false, "Set to true to force the dispatcher to close when the stdin pipe is closed")

	transportsList := flag.String("transports", "", "Specify transports to enable")

	//This is for proposal no.9
	transport := flag.String("transport", "", "Specify a single transport to enable")
	//copy old code
	serverBindPort := flag.String("bindport", "", "Specify the bind address port for transparent server")
	serverBindHost := flag.String("bindhost", "", "Specify the bind address host for transparent server")
	targetHost := flag.String("targethost", "", "Specify transport server destination address port")
	targetPort := flag.String("targetport", "", "Specify transport server destination address host")
	proxyListenHost := flag.String("proxylistenhost", "", "Specify the bind address for the local SOCKS server host provided by the client")
	proxyListenPort := flag.String("proxylistenport", "", "Specify the bind address for the local SOCKS server port provided by the client")
	modeName := flag.String("mode", "", "Specify which mode is being used: transparent-TCP, transparent-UDP, socks5, or STUN")

	// PT 2.1 specification, 3.3.1.2. Pluggable PT Client Configuration Parameters
	proxy := flag.String("proxy", "", "Specify an HTTP or SOCKS4a proxy that the PT needs to use to reach the Internet")

	// PT 2.1 specification, 3.3.1.3. Pluggable PT Server Environment Variables
	options := flag.String("options", "", "Specify the transport options for the server")
	if *options != "" {
		println("--> -options flag found: ", *options)
	}

	bindAddr := flag.String("bindaddr", "", "Specify the bind address for transparent server")
	extorport := flag.String("extorport", "", "Specify the address of a server implementing the Extended OR Port protocol, which is used for per-connection metadata")
	authcookie := flag.String("authcookie", "", "Specify an authentication cookie, for use in authenticating with the Extended OR Port")

	// Experimental flags under consideration for PT 2.1
	socksAddr := flag.String("proxylistenaddr", "", "Specify the bind address for the local SOCKS server provided by the client")
	optionsFile := flag.String("optionsFile", "", "store all the options in a single file")

	// Additional command line flags inherited from obfs4proxy
	showVer := flag.Bool("showVersion", false, "Print version and exit")
	logLevelStr := flag.String("logLevel", "ERROR", "Log level (ERROR/WARN/INFO/DEBUG)")
	enableLogging := flag.Bool("enableLogging", false, "Log to [state]/"+dispatcherLogFile)
	ipcLogLevelStr := flag.String("ipcLogLevel", "NONE", "IPC Log level (ERROR/WARN/INFO/DEBUG/NONE)")

	// Additional command line flags added to shapeshifter-dispatcher
	clientMode := flag.Bool("client", false, "Enable client mode")
	serverMode := flag.Bool("server", false, "Enable server mode")
	transparent := flag.Bool("transparent", false, "Enable transparent proxy mode. The default is protocol-aware proxy mode (socks5 for TCP, STUN for UDP)")
	udp := flag.Bool("udp", false, "Enable UDP proxy mode. The default is TCP proxy mode.")
	target := flag.String("target", "", "Specify transport server destination address")
	flag.Parse() // Flag variables are set to actual values here.

	// Start validation of command line arguments

	if *showVer {
		fmt.Printf("%s\n", getVersion())
		os.Exit(0)
	}

	logPath := path.Join(stateDir, dispatcherLogFile)
	logFile, logFileErr := os.OpenFile(logPath, os.O_APPEND|os.O_CREATE|os.O_WRONLY, 0644)
	if logFileErr != nil {
		println("could open logFile")
	}

	golog.SetOutput(logFile)

	if enableLogging != nil {
		lowerCaseLogLevelStr := strings.ToLower(*logLevelStr)
		golog.SetLevel(lowerCaseLogLevelStr)
	} else {
		golog.SetLevel("fatal")
	}

	ipcLogLevel, ipcLogLevelError := validateIPCLogLevel(*ipcLogLevelStr)
	if ipcLogLevelError != nil {
		println(ipcLogLevel)
		golog.Errorf("could not validate IPC log level %s", ipcLogLevelError)
		return
	}

	// Determine if this is a client or server, initialize the common state.
	launched := false
	isClient, err := checkIsClient(*clientMode, *serverMode)
	if err != nil {
		flag.Usage()
		golog.Fatalf("[ERROR]: %s - either --client or --server is required, or configure using PT 2.0 environment variables", execName)
	}
	if stateDir, err = makeStateDir(*statePath); err != nil {
		flag.Usage()
		golog.Fatalf("[ERROR]: %s - No state directory: Use --state", execName)
	}
	if *options != "" && *optionsFile != "" {
		golog.Fatal("cannot specify -options and -optionsFile at the same time")
	}
	if *optionsFile != "" {
		fmt.Println("checking for optionsFile")
		_, err := os.Stat(*optionsFile)
		if err != nil {
			golog.Errorf("optionsFile does not exist with error %s %s", *optionsFile, err.Error())
		} else {
			contents, readErr := ioutil.ReadFile(*optionsFile)
			if readErr != nil {
				golog.Errorf("could not open optionsFile: %s", *optionsFile)
			} else {
				*options = string(contents)
			}
		}
	}

	transportValidationError := validateTransports(transport, transportsList)
	if transportValidationError != nil {
		golog.Errorf("could not validate: %s", transportValidationError)
		return
	}

	if *transport != "" && *transportsList == "" {
		transportsList = transport
	}

	modeValidationError := validateMode(modeName, transparent, udp)
	if modeValidationError != nil {
		golog.Errorf("could not validate: %s", modeValidationError)
		return
	}

	mode, modeError := determineMode(*modeName, *transparent, *udp)
	if modeError != nil {
		golog.Errorf("invalid mode name %s", *modeName)
		return
	}

	if isClient {
		proxyListenValidationError := validateProxyListenAddr(proxyListenHost, proxyListenPort, socksAddr)
		if proxyListenValidationError != nil {
			golog.Errorf("could not validate: %s", proxyListenValidationError)
			golog.Infof("proxylistenhost: %s", *proxyListenHost)
			golog.Infof("proxylistenport: %s", *proxyListenPort)
			golog.Infof("proxylistenaddr: %s", *socksAddr)
			return
		}

		if *proxyListenHost != "" && *proxyListenPort != "" && *socksAddr == "" {
			newSocksAddr := *proxyListenHost+":"+*proxyListenPort
			socksAddr = &newSocksAddr
		}

		if *socksAddr == "" {
			*socksAddr = "127.0.0.1:0"
		}

		if mode == socks5 {
			targetValidationError := validatetargetSocks5(targetHost, targetPort, target)
			if targetValidationError != nil {
				golog.Errorf("could not validate: %s",targetValidationError)
				return
			}

		} else {
			targetValidationError := validatetarget(isClient, targetHost, targetPort, target)
			if targetValidationError != nil {
				golog.Errorf("could not validate: %s",targetValidationError)
				return
			}
			if *targetHost != "" && *targetPort != "" && *target == "" {
				newTarget := *targetHost+":"+*targetPort
				bindAddr = &newTarget
			}
		}

	} else {
<<<<<<< HEAD
		serverBindValidationError := validateServerBindAddr(transport, serverBindHost, serverBindPort, bindAddr)
		if serverBindValidationError != nil {
			golog.Errorf("could not validate: %s",serverBindValidationError)
			return
		}
=======
		if mode == socks5 {
			serverBindValidationError := validateSocksServerBindAddr(serverBindHost, serverBindPort, bindAddr)
			if serverBindValidationError != nil {
				log.Errorf("could not validate: %s", serverBindValidationError)
				return
			}
		} else {
			serverBindValidationError := validateServerBindAddr(transport, serverBindHost, serverBindPort, bindAddr)
			if serverBindValidationError != nil {
				log.Errorf("could not validate: %s", serverBindValidationError)
				return
			}
>>>>>>> 043b4163

			if *transport != "" && *serverBindHost != "" && *serverBindPort != "" && *bindAddr == "" {
				newBindAddr := *transport + "-" + *serverBindHost + ":" + *serverBindPort
				bindAddr = &newBindAddr
			}
		}
<<<<<<< HEAD
=======
		switch mode {
		case socks5:
			if *bindAddr != "" {
				log.Errorf("-bindaddr option cannot be used in socks5 mode")
				return
			}
		case transparentTCP:
			if *bindAddr == "" {
				log.Errorf("%s - transparent mode requires a bindaddr", execName)
				return
			}
		case transparentUDP:
			if *bindAddr == "" {
				log.Errorf("%s - transparent mode requires a bindaddr", execName)
				return
			}
		case stunUDP:
			if *bindAddr == "" {
				log.Errorf("%s - STUN mode requires a bindaddr", execName)
				return
			}
		default:
			log.Errorf("unsupported mode %d", mode)
			return
		}
>>>>>>> 043b4163
	}
	// Finished validation of command line arguments

	golog.Infof("%s - launched", getVersion())

	if isClient {
		golog.Infof("%s - initializing client transport listeners", execName)

		switch mode {
		case socks5:
			golog.Infof("%s - initializing client transport listeners", execName)
			ptClientProxy, names, nameErr := getClientNames(ptversion, transportsList, proxy)
			if nameErr != nil {
				golog.Errorf("must specify -version and -transports")
				return
			}
			launched = pt_socks5.ClientSetup(*socksAddr, ptClientProxy, names, *options)
		case transparentTCP:
			ptClientProxy, names, nameErr := getClientNames(ptversion, transportsList, proxy)
			if nameErr != nil {
				golog.Errorf("must specify -version and -transports")
				return
			}
			launched = transparent_tcp.ClientSetup(*socksAddr, ptClientProxy, names, *options)
		case transparentUDP:
			ptClientProxy, names, nameErr := getClientNames(ptversion, transportsList, proxy)
			if nameErr != nil {
				golog.Errorf("must specify -version and -transports")
				return
			}
			launched = transparent_udp.ClientSetup(*socksAddr, ptClientProxy, names, *options)
		case stunUDP:
			ptClientProxy, names, nameErr := getClientNames(ptversion, transportsList, proxy)
			if nameErr != nil {
				golog.Errorf("must specify -version and -transports")
				return
			}
			launched = stun_udp.ClientSetup(*socksAddr, ptClientProxy, names, *options)
		default:
			golog.Errorf("unsupported mode %d", mode)
		}
	} else {
		golog.Infof("initializing server transport listeners")

		switch mode {
		case socks5:
			golog.Infof("%s - initializing server transport listeners", execName)
			ptServerInfo := getServerInfo(bindAddr, options, transportsList, target, extorport, authcookie)
			launched = pt_socks5.ServerSetup(ptServerInfo, stateDir, *options)
		case transparentTCP:
			golog.Infof("%s - initializing server transport listeners", execName)
			ptServerInfo := getServerInfo(bindAddr, options, transportsList, target, extorport, authcookie)
			launched = transparent_tcp.ServerSetup(ptServerInfo, stateDir, *options)
		case transparentUDP:
			// launched = transparent_udp.ServerSetup(termMon, *bindAddr, *target)

			ptServerInfo := getServerInfo(bindAddr, options, transportsList, target, extorport, authcookie)
			launched = transparent_udp.ServerSetup(ptServerInfo, stateDir, *options)
		case stunUDP:
			ptServerInfo := getServerInfo(bindAddr, options, transportsList, target, extorport, authcookie)
			launched = stun_udp.ServerSetup(ptServerInfo, stateDir, *options)
		default:
			golog.Errorf("unsupported mode %d", mode)
		}
	}

	if !launched {
		// Initialization failed, the client or server setup routines should
		// have logged, so just exit here.
		os.Exit(-1)
	}

	golog.Infof("%s - accepting connections", execName)

	if *exitOnStdinClose {
		_, _ = io.Copy(ioutil.Discard, os.Stdin)
		os.Exit(-1)
	} else {
		select {}
	}
}

func determineMode(mode string, isTransparent bool, isUDP bool) (int, error) {
	if mode != "" {
		switch mode {
		case "socks5":
			return socks5, nil
		case "transparent-TCP":
			return transparentTCP, nil
		case "transparent-UDP":
			return transparentUDP, nil
		case "STUN":
			return stunUDP, nil
		default:
			return -1, errors.New("invalid mode")
		}
	}
	if isTransparent && isUDP {
		golog.Infof("initializing transparent proxy")
		golog.Infof("initializing UDP transparent proxy")
		return transparentUDP, nil
	} else if isTransparent {
		golog.Infof("initializing transparent proxy")
		golog.Infof("initializing TCP transparent proxy")
		return transparentTCP, nil
	} else if isUDP {
		golog.Infof("initializing STUN UDP proxy")
		return stunUDP, nil
	} else {
		golog.Infof("initializing PT 2.1 socks5 proxy")
		return socks5, nil
	}
}

func checkIsClient(client bool, server bool) (bool, error) {
	if client {
		return true, nil
	} else if server {
		return false, nil
	} else {
		return true, nil
	}
}

func makeStateDir(statePath string) (string, error) {
	if statePath != "" {
		err := os.MkdirAll(statePath, 0700)
		return statePath, err
	}

	return pt.MakeStateDir()
}

func getClientNames(ptversion *string, transportsList *string, proxy *string) (clientProxy *url.URL, names []string, retErr error) {
	var ptClientInfo pt.ClientInfo
	var err error

	if ptversion == nil || transportsList == nil {
		golog.Infof("Falling back to environment variables for ptversion/transports.")
		ptClientInfo, err = pt.ClientSetup(transports.Transports())
		if err != nil {
			return nil, nil, err
		}
	} else {
		if *transportsList == "*" {
			ptClientInfo = pt.ClientInfo{MethodNames: transports.Transports()}
		} else {
			ptClientInfo = pt.ClientInfo{MethodNames: strings.Split(*transportsList, ",")}
		}
	}

	ptClientProxy, proxyErr := pt_extras.PtGetProxy(proxy)
	if proxyErr != nil {
		return nil, nil, proxyErr
	} else if ptClientProxy != nil {
		pt_extras.PtProxyDone()
	}

	return ptClientProxy, ptClientInfo.MethodNames, nil
}

func getServerInfo(bindaddrList *string, options *string, transportList *string, target *string, extorport *string, authcookie *string) pt.ServerInfo {
	var ptServerInfo pt.ServerInfo
	var err error
	var bindaddrs []pt.Bindaddr

	bindaddrs, err = getServerBindaddrs(bindaddrList, options, transportList)
	if err != nil {
		golog.Errorf(err.Error())
		golog.Errorf("Error parsing bindaddrs %q %q %q", *bindaddrList, *options, *transportList)
		return ptServerInfo
	}

	ptServerInfo = pt.ServerInfo{Bindaddrs: bindaddrs}
	ptServerInfo.OrAddr, err = pt.ResolveAddr(*target)
	if err != nil {
		golog.Errorf("Error resolving OR address %q %q", *target, err)
		return ptServerInfo
	}

	if *authcookie != "" {
		ptServerInfo.AuthCookiePath = *authcookie
	}

	if *extorport != "" {
		ptServerInfo.ExtendedOrAddr, err = pt.ResolveAddr(*extorport)
		if err != nil {
			golog.Errorf("Error resolving Extended OR address %q %q", *extorport, err)
			return ptServerInfo
		}
	}

	return ptServerInfo
}
// Return an array of Bindaddrs.
func getServerBindaddrs(bindaddrList *string, options *string, transports *string) ([]pt.Bindaddr, error) {
	var result []pt.Bindaddr
	var serverTransportOptions string
	var serverBindaddr string
	var serverTransports string
	var optionsMap map[string]map[string]interface{}
	var optionsError error

	// Parse the list of server transport options.
	if *options != "" {
		serverTransportOptions = *options
		if serverTransportOptions != "" {
			optionsMap, optionsError = pt.ParsePT2ServerParameters(serverTransportOptions)
			if optionsError != nil {
				golog.Errorf("Error parsing options map %q %q", serverTransportOptions, optionsError)
				return nil, fmt.Errorf("-options: %q: %s", serverTransportOptions, optionsError.Error())
			}
		}
	}

	// Get the list of all requested bindaddrs.
	if *bindaddrList != "" {
		serverBindaddr = *bindaddrList
	}

	for _, spec := range strings.Split(serverBindaddr, ",") {
		var bindaddr pt.Bindaddr

		parts := strings.SplitN(spec, "-", 2)
		if len(parts) != 2 {
			return nil, fmt.Errorf("-bindaddr: %q: doesn't contain \"-\"", spec)
		}
		bindaddr.MethodName = parts[0]
		addr, err := pt.ResolveAddr(parts[1])
		if err != nil {
			return nil, fmt.Errorf("-bindaddr: %q: %s", spec, err.Error())
		}
		bindaddr.Addr = addr
		bindaddr.Options = optionsMap[bindaddr.MethodName]
		result = append(result, bindaddr)
	}

	if transports == nil {
		return nil, errors.New("must specify -transport or -transports in server mode")
	} else {
		serverTransports = *transports
	}
	result = pt.FilterBindaddrs(result, strings.Split(serverTransports, ","))
	if len(result) == 0 {
		golog.Errorf("no valid bindaddrs")
	}
	return result, nil
}<|MERGE_RESOLUTION|>--- conflicted
+++ resolved
@@ -77,15 +77,9 @@
 	_, execName := path.Split(os.Args[0])
 
 	flag.Usage = func() {
-<<<<<<< HEAD
 		_, _ = fmt.Fprintf(os.Stderr, "shapeshifter-dispatcher is a PT v3.0 proxy supporting multiple transports and proxy modes\n\n")
 		_, _ = fmt.Fprintf(os.Stderr, "Usage:\n\t%s -client -state [statedir] -version 2 -transports [transport1,transport2,...]\n\n", os.Args[0])
 		_, _ = fmt.Fprintf(os.Stderr, "Example:\n\t%s -client -state state -version 2 -transports obfs2\n\n", os.Args[0])
-=======
-		_, _ = fmt.Fprintf(os.Stderr, "shapeshifter-dispatcher is a PT v2.0 proxy supporting multiple transports and proxy modes\n\n")
-		_, _ = fmt.Fprintf(os.Stderr, "Usage:\n\t%s -client -state [statedir] -ptversion 2 -transports [transport1,transport2,...]\n\n", os.Args[0])
-		_, _ = fmt.Fprintf(os.Stderr, "Example:\n\t%s -client -state state -ptversion 2 -transports obfs2\n\n", os.Args[0])
->>>>>>> 043b4163
 		_, _ = fmt.Fprintf(os.Stderr, "Flags:\n\n")
 		flag.PrintDefaults()
 	}
@@ -232,7 +226,7 @@
 		}
 
 		if *proxyListenHost != "" && *proxyListenPort != "" && *socksAddr == "" {
-			newSocksAddr := *proxyListenHost+":"+*proxyListenPort
+			newSocksAddr := *proxyListenHost + ":" + *proxyListenPort
 			socksAddr = &newSocksAddr
 		}
 
@@ -243,77 +237,41 @@
 		if mode == socks5 {
 			targetValidationError := validatetargetSocks5(targetHost, targetPort, target)
 			if targetValidationError != nil {
-				golog.Errorf("could not validate: %s",targetValidationError)
+				golog.Errorf("could not validate: %s", targetValidationError)
 				return
 			}
 
 		} else {
 			targetValidationError := validatetarget(isClient, targetHost, targetPort, target)
 			if targetValidationError != nil {
-				golog.Errorf("could not validate: %s",targetValidationError)
+				golog.Errorf("could not validate: %s", targetValidationError)
 				return
 			}
 			if *targetHost != "" && *targetPort != "" && *target == "" {
-				newTarget := *targetHost+":"+*targetPort
+				newTarget := *targetHost + ":" + *targetPort
 				bindAddr = &newTarget
 			}
 		}
 
 	} else {
-<<<<<<< HEAD
-		serverBindValidationError := validateServerBindAddr(transport, serverBindHost, serverBindPort, bindAddr)
-		if serverBindValidationError != nil {
-			golog.Errorf("could not validate: %s",serverBindValidationError)
-			return
-		}
-=======
 		if mode == socks5 {
 			serverBindValidationError := validateSocksServerBindAddr(serverBindHost, serverBindPort, bindAddr)
 			if serverBindValidationError != nil {
-				log.Errorf("could not validate: %s", serverBindValidationError)
+				golog.Errorf("could not validate: %s", serverBindValidationError)
 				return
 			}
 		} else {
 			serverBindValidationError := validateServerBindAddr(transport, serverBindHost, serverBindPort, bindAddr)
 			if serverBindValidationError != nil {
-				log.Errorf("could not validate: %s", serverBindValidationError)
-				return
-			}
->>>>>>> 043b4163
+				golog.Errorf("could not validate: %s", serverBindValidationError)
+				return
+			}
 
 			if *transport != "" && *serverBindHost != "" && *serverBindPort != "" && *bindAddr == "" {
 				newBindAddr := *transport + "-" + *serverBindHost + ":" + *serverBindPort
 				bindAddr = &newBindAddr
 			}
 		}
-<<<<<<< HEAD
-=======
-		switch mode {
-		case socks5:
-			if *bindAddr != "" {
-				log.Errorf("-bindaddr option cannot be used in socks5 mode")
-				return
-			}
-		case transparentTCP:
-			if *bindAddr == "" {
-				log.Errorf("%s - transparent mode requires a bindaddr", execName)
-				return
-			}
-		case transparentUDP:
-			if *bindAddr == "" {
-				log.Errorf("%s - transparent mode requires a bindaddr", execName)
-				return
-			}
-		case stunUDP:
-			if *bindAddr == "" {
-				log.Errorf("%s - STUN mode requires a bindaddr", execName)
-				return
-			}
-		default:
-			log.Errorf("unsupported mode %d", mode)
-			return
-		}
->>>>>>> 043b4163
 	}
 	// Finished validation of command line arguments
 
@@ -508,6 +466,7 @@
 
 	return ptServerInfo
 }
+
 // Return an array of Bindaddrs.
 func getServerBindaddrs(bindaddrList *string, options *string, transports *string) ([]pt.Bindaddr, error) {
 	var result []pt.Bindaddr
