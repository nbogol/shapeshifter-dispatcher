--- conflicted
+++ resolved
@@ -349,11 +349,7 @@
 	ptServerInfo = pt.ServerInfo{Bindaddrs: bindaddrs}
 	ptServerInfo.OrAddr, err = pt.ResolveAddr(*orport)
 	if err != nil {
-<<<<<<< HEAD
-		log.Errorf("Error resolving OR address %q %q", orport, err)
-=======
 		log.Errorf("Error resolving OR address %q %q", *orport, err)
->>>>>>> 397ee7b7
 		return ptServerInfo
 	}
 
@@ -372,11 +368,7 @@
 	} else {
 		ptServerInfo.ExtendedOrAddr, err = pt.ResolveAddr(pt.Getenv("TOR_PT_EXTENDED_SERVER_PORT"))
 		if err != nil {
-<<<<<<< HEAD
-			log.Errorf("Error resolving Extended OR address %q %q", err)
-=======
 			log.Errorf("Error resolving Extended OR address %q", err)
->>>>>>> 397ee7b7
 			return ptServerInfo
 		}
 	}
