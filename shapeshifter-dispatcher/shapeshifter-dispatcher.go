/*
 * Copyright (c) 2014-2015, Yawning Angel <yawning at torproject dot org>
 * All rights reserved.
 *
 * Redistribution and use in source and binary forms, with or without
 * modification, are permitted provided that the following conditions are met:
 *
 *  * Redistributions of source code must retain the above copyright notice,
 *    this list of conditions and the following disclaimer.
 *
 *  * Redistributions in binary form must reproduce the above copyright notice,
 *    this list of conditions and the following disclaimer in the documentation
 *    and/or other materials provided with the distribution.
 *
 * THIS SOFTWARE IS PROVIDED BY THE COPYRIGHT HOLDERS AND CONTRIBUTORS "AS IS"
 * AND ANY EXPRESS OR IMPLIED WARRANTIES, INCLUDING, BUT NOT LIMITED TO, THE
 * IMPLIED WARRANTIES OF MERCHANTABILITY AND FITNESS FOR A PARTICULAR PURPOSE
 * ARE DISCLAIMED. IN NO EVENT SHALL THE COPYRIGHT HOLDER OR CONTRIBUTORS BE
 * LIABLE FOR ANY DIRECT, INDIRECT, INCIDENTAL, SPECIAL, EXEMPLARY, OR
 * CONSEQUENTIAL DAMAGES (INCLUDING, BUT NOT LIMITED TO, PROCUREMENT OF
 * SUBSTITUTE GOODS OR SERVICES; LOSS OF USE, DATA, OR PROFITS; OR BUSINESS
 * INTERRUPTION) HOWEVER CAUSED AND ON ANY THEORY OF LIABILITY, WHETHER IN
 * CONTRACT, STRICT LIABILITY, OR TORT (INCLUDING NEGLIGENCE OR OTHERWISE)
 * ARISING IN ANY WAY OUT OF THE USE OF THIS SOFTWARE, EVEN IF ADVISED OF THE
 * POSSIBILITY OF SUCH DAMAGE.
 */

// Go language Tor Pluggable Transport suite.  Works only as a managed
// client/server.
package main

import (
	"errors"
	"flag"
	"fmt"
	"io/ioutil"
	golog "log"
	"net"
	"net/url"
	"os"
	"path"
	"strings"
	"syscall"

	"github.com/OperatorFoundation/shapeshifter-dispatcher/common/log"
	"github.com/OperatorFoundation/shapeshifter-dispatcher/common/pt_extras"
	"github.com/OperatorFoundation/shapeshifter-dispatcher/common/termmon"
	"github.com/OperatorFoundation/shapeshifter-ipc"

	"github.com/OperatorFoundation/shapeshifter-dispatcher/modes/pt_socks5"
	"github.com/OperatorFoundation/shapeshifter-dispatcher/modes/stun_udp"
	"github.com/OperatorFoundation/shapeshifter-dispatcher/modes/transparent_tcp"
	"github.com/OperatorFoundation/shapeshifter-dispatcher/modes/transparent_udp"

	_ "github.com/OperatorFoundation/obfs4/proxy_dialers/proxy_http"
	_ "github.com/OperatorFoundation/obfs4/proxy_dialers/proxy_socks4"
	"github.com/OperatorFoundation/shapeshifter-dispatcher/transports"
)

const (
	dispatcherVersion = "0.0.7-dev"
	dispatcherLogFile = "dispatcher.log"
)

var stateDir string
var termMon *termmon.TermMonitor

func getVersion() string {
	return fmt.Sprintf("dispatcher-%s", dispatcherVersion)
}

func main() {
	// Handle the command line arguments.
	_, execName := path.Split(os.Args[0])

	flag.Usage = func() {
		fmt.Fprintf(os.Stderr, "shapeshifter-dispatcher is a PT v2.0 proxy supporting multiple transports and proxy modes\n\n")
		fmt.Fprintf(os.Stderr, "Usage:\n\t%s --client --state [statedir] --ptversion 2 --transports [transport1,transport2,...]\n\n", os.Args[0])
		fmt.Fprintf(os.Stderr, "Example:\n\t%s --client --state state --ptversion 2 --transports obfs2\n\n", os.Args[0])
		fmt.Fprintf(os.Stderr, "Flags:\n\n")
		flag.PrintDefaults()
	}

	// PT 2.0 specification, 3.3.1.1. Common Configuration Parameters
	// FIXME: in the spec, this is -version, which is already used for printing the version number
	ptversion := flag.String("ptversion", "", "Specify the Pluggable Transport protocol version to use")
	statePath := flag.String("state", "", "Specify the directory to use to store state information required by the transports")
	exitOnStdinClose := flag.Bool("exit-on-stdin-close", false, "Set to true to force the dispatcher to close when the stdin pipe is closed")

	// NOTE: -transports is parsed as a common command line flag that overrides either TOR_PT_SERVER_TRANSPORTS or TOR_PT_CLIENT_TRANSPORTS
	transportsList := flag.String("transports", "", "Specify transports to enable")

	// PT 2.0 specification, 3.3.1.2. Pluggable PT Client Configuration Parameters
	proxy := flag.String("proxy", "", "Specify an HTTP or SOCKS4a proxy that the PT needs to use to reach the Internet")

	// PT 2.0 specification, 3.3.1.3. Pluggable PT Server Environment Variables
	options := flag.String("options", "", "Specify the transport options for the server")
	bindAddr := flag.String("bindaddr", "", "Specify the bind address for transparent server")
	orport := flag.String("orport", "", "Specify the address the server should forward traffic to in host:port format")
	extorport := flag.String("extorport", "", "Specify the address of a server implementing the Extended OR Port protocol, which is used for per-connection metadata")
	authcookie := flag.String("authcookie", "", "Specify an authentication cookie, for use in authenticating with the Extended OR Port")

	// Experimental flags under consideration for PT 2.1
	socksAddr := flag.String("proxylistenaddr", "127.0.0.1:0", "Specify the bind address for the local SOCKS server provided by the client")
	optionsFile := flag.String("optionsFile", "", "store all the options in a single file")
	fmt.Println("checking for optionsFile")
	// Additional command line flags inherited from obfs4proxy
	showVer := flag.Bool("version", false, "Print version and exit")
	logLevelStr := flag.String("logLevel", "ERROR", "Log level (ERROR/WARN/INFO/DEBUG)")
	enableLogging := flag.Bool("enableLogging", false, "Log to TOR_PT_STATE_LOCATION/"+dispatcherLogFile)
	unsafeLogging := flag.Bool("unsafeLogging", false, "Disable the address scrubber")

	// Additional command line flags added to shapeshifter-dispatcher
	clientMode := flag.Bool("client", false, "Enable client mode")
	serverMode := flag.Bool("server", false, "Enable server mode")
	transparent := flag.Bool("transparent", false, "Enable transparent proxy mode. The default is protocol-aware proxy mode (SOCKS5 for TCP, STUN for UDP)")
	udp := flag.Bool("udp", false, "Enable UDP proxy mode. The default is TCP proxy mode.")
	target := flag.String("target", "", "Specify transport server destination address")
	flag.Parse()

	// Initialize the termination state monitor as soon as possible.
	termMon = termmon.NewTermMonitor(*exitOnStdinClose)

	if *showVer {
		fmt.Printf("%s\n", getVersion())
		os.Exit(0)
	}
	if err := log.SetLogLevel(*logLevelStr); err != nil {
		fmt.Println("failed to set log level")
		golog.Fatalf("[ERROR]: %s - failed to set log level: %s", execName, err)
	}

	// Determine if this is a client or server, initialize the common state.
	var clientListeners []net.Listener
	var serverListeners []net.Listener
	launched := false
	isClient, err := checkIsClient(*clientMode, *serverMode)
	if err != nil {
		flag.Usage()
		golog.Fatalf("[ERROR]: %s - either --client or --server is required, or configure using PT 2.0 environment variables", execName)
	}
	if stateDir, err = makeStateDir(*statePath); err != nil {
		flag.Usage()
		golog.Fatalf("[ERROR]: %s - No state directory: Use --state or TOR_PT_STATE_LOCATION environment variable", execName)
	}
	if err = log.Init(*enableLogging, path.Join(stateDir, dispatcherLogFile), *unsafeLogging); err != nil {
		golog.Fatalf("[ERROR]: %s - failed to initialize logging", execName)
	}
	if *options != "" && *optionsFile != "" {
		golog.Fatal("cannot specify -options and -optionsFile at the same time")
	}
	if *optionsFile != "" {
		_, err := os.Stat(*optionsFile)
		if err != nil {
			log.Errorf("optionsFile does not exist with error %s %s", *optionsFile, err.Error())
			log.Errorf("optionsFile does not exist %s", *optionsFile, err.Error())
		} else {
			contents, readErr := ioutil.ReadFile(*optionsFile)
			if readErr != nil {
				log.Errorf("could not open optionsFile: %s", *optionsFile)
			} else {
				*options = string(contents)
			}
		}
	}

	log.Noticef("%s - launched", getVersion())

	if *transparent {
		// Do the transparent proxy configuration.
		log.Infof("%s - initializing transparent proxy", execName)
		if *udp {
			log.Infof("%s - initializing UDP transparent proxy", execName)
			if isClient {
				log.Infof("%s - initializing client transport listeners", execName)
				if *target == "" {
					log.Errorf("%s - transparent mode requires a target", execName)
				} else {
					ptClientProxy, names := getClientNames(ptversion, transportsList, proxy)

					launched = transparent_udp.ClientSetup(termMon, *socksAddr, *target, ptClientProxy, names, *options)
				}
			} else {
				log.Infof("%s - initializing server transport listeners", execName)
				if *bindAddr == "" {
<<<<<<< HEAD
					fmt.Errorf("%s - transparent mode requires a bindaddr", execName)
=======
>>>>>>> 2ada4eb3
					log.Errorf("%s - transparent mode requires a bindaddr", execName)
				} else {
					// launched = transparent_udp.ServerSetup(termMon, *bindAddr, *target)

					ptServerInfo := getServerInfo(ptversion, bindAddr, options, transportsList, orport, extorport, authcookie)
					launched, serverListeners = transparent_udp.ServerSetup(termMon, *bindAddr, ptServerInfo, *options)
				}
			}
		} else {
			log.Infof("%s - initializing TCP transparent proxy", execName)
			if isClient {
				log.Infof("%s - initializing client transport listeners", execName)
				if *target == "" {
					log.Errorf("%s - transparent mode requires a target", execName)
				} else {
					ptClientProxy, names := getClientNames(ptversion, transportsList, proxy)

					launched, clientListeners = transparent_tcp.ClientSetup(termMon, *socksAddr, *target, ptClientProxy, names, *options)
				}
			} else {
				log.Infof("%s - initializing server transport listeners", execName)
				if *bindAddr == "" {
					log.Errorf("%s - transparent mode requires a bindaddr", execName)
				} else {
					ptServerInfo := getServerInfo(ptversion, bindAddr, options, transportsList, orport, extorport, authcookie)
					launched, serverListeners = transparent_tcp.ServerSetup(termMon, *bindAddr, ptServerInfo, *statePath, *options)
				}
			}
		}
	} else {
		if *udp {
			log.Infof("%s - initializing STUN UDP proxy", execName)
			if isClient {
				log.Infof("%s - initializing client transport listeners", execName)
				if *target == "" {
					log.Errorf("%s - STUN mode requires a target", execName)
				} else {
					ptClientProxy, names := getClientNames(ptversion, transportsList, proxy)

					launched = stun_udp.ClientSetup(termMon, *socksAddr, *target, ptClientProxy, names, *options)
				}
			} else {
				log.Infof("%s - initializing server transport listeners", execName)
				if *bindAddr == "" {
					log.Errorf("%s - STUN mode requires a bindaddr", execName)
				} else {
					ptServerInfo := getServerInfo(ptversion, bindAddr, options, transportsList, orport, extorport, authcookie)
					launched, serverListeners = stun_udp.ServerSetup(termMon, *bindAddr, ptServerInfo, *options)
				}
			}
		} else {
			// Do the managed pluggable transport protocol configuration.
			log.Infof("%s - initializing PT 2.0 proxy", execName)
			if isClient {
				log.Infof("%s - initializing client transport listeners", execName)
				ptClientProxy, names := getClientNames(ptversion, transportsList, proxy)

				launched, clientListeners = pt_socks5.ClientSetup(termMon, *socksAddr, *target, ptClientProxy, names, *options)
			} else {
				log.Infof("%s - initializing server transport listeners", execName)
				ptServerInfo := getServerInfo(ptversion, bindAddr, options, transportsList, orport, extorport, authcookie)
				launched, serverListeners = pt_socks5.ServerSetup(termMon, *bindAddr, ptServerInfo, *options)
			}
		}
	}

	if !launched {
		// Initialization failed, the client or server setup routines should
		// have logged, so just exit here.
		os.Exit(-1)
	}

	log.Infof("%s - accepting connections", execName)
	defer func() {
		log.Noticef("%s - terminated", execName)
	}()

	// At this point, the pt config protocol is finished, and incoming
	// connections will be processed.  Wait till the parent dies
	// (immediate exit), a SIGTERM is received (immediate exit),
	// or a SIGINT is received.
	if sig := termMon.Wait(false); sig == syscall.SIGTERM {
		return
	}

	// Ok, it was the first SIGINT, close all listeners, and wait till,
	// the parent dies, all the current connections are closed, or either
	// a SIGINT/SIGTERM is received, and exit.
	for _, ln := range clientListeners {
		ln.Close()
	}

	for _, ln := range serverListeners {
		ln.Close()
	}

	termMon.Wait(true)
	// FIXME - block because termMon.Wait is not blocking
	//for {
	//
	//}
}

func checkIsClient(client bool, server bool) (bool, error) {
	if client {
		return true, nil
	} else if server {
		return false, nil
	} else {
		return pt_extras.PtIsClient()
	}
}

func makeStateDir(statePath string) (string, error) {
	if statePath != "" {
		err := os.MkdirAll(statePath, 0700)
		return statePath, err
	} else {
		return pt.MakeStateDir()
	}
}

func getClientNames(ptversion *string, transportsList *string, proxy *string) (clientProxy *url.URL, names []string) {
	var ptClientInfo pt.ClientInfo
	var err error

	// FIXME - instead of this, goptlib should be modified to accept command line flag override of EITHER ptversion or transports (or both)
	if ptversion == nil || transportsList == nil {
		log.Infof("Falling back to environment variables for ptversion/transports %q %q", *ptversion, *transportsList)
		ptClientInfo, err = pt.ClientSetup(transports.Transports())
		if err != nil {
			// FIXME - print a more useful error, specifying --ptversion and --transports flags
			golog.Fatal(err)
		}
	} else {
		if *transportsList == "*" {
			ptClientInfo = pt.ClientInfo{MethodNames: transports.Transports()}
		} else {
			ptClientInfo = pt.ClientInfo{MethodNames: strings.Split(*transportsList, ",")}
		}
	}

	ptClientProxy, err := pt_extras.PtGetProxy(proxy)
	if err != nil {
		golog.Fatal(err)
	} else if ptClientProxy != nil {
		pt_extras.PtProxyDone()
	}

	return ptClientProxy, ptClientInfo.MethodNames
}

func getServerInfo(ptversion *string, bindaddrList *string, options *string, transportList *string, orport *string, extorport *string, authcookie *string) pt.ServerInfo {
	var ptServerInfo pt.ServerInfo
	var err error
	var bindaddrs []pt.Bindaddr

	bindaddrs, err = getServerBindaddrs(bindaddrList, options, transportList)
	if err != nil {
		log.Errorf("Error parsing bindaddrs %q %q %q", *bindaddrList, *options, *transportList)
		return ptServerInfo
	}

	ptServerInfo = pt.ServerInfo{Bindaddrs: bindaddrs}
	ptServerInfo.OrAddr, err = pt.ResolveAddr(*orport)
	if err != nil {
		log.Errorf("Error resolving OR address %q %q", *orport, err)
		return ptServerInfo
	}

	if authcookie != nil {
		ptServerInfo.AuthCookiePath = *authcookie
	} else {
		ptServerInfo.AuthCookiePath = pt.Getenv("TOR_PT_AUTH_COOKIE_FILE")
	}

	if extorport != nil && *extorport != "" {
		ptServerInfo.ExtendedOrAddr, err = pt.ResolveAddr(*extorport)
		if err != nil {
			log.Errorf("Error resolving Extended OR address %q %q", *extorport, err)
			return ptServerInfo
		}
	} else {
		ptServerInfo.ExtendedOrAddr, err = pt.ResolveAddr(pt.Getenv("TOR_PT_EXTENDED_SERVER_PORT"))
		if err != nil {
			log.Errorf("Error resolving Extended OR address %q", err)
			return ptServerInfo
		}
	}

	return ptServerInfo
}

// Return an array of Bindaddrs, being the contents of TOR_PT_SERVER_BINDADDR
// with keys filtered by TOR_PT_SERVER_TRANSPORTS. Transport-specific options
// from TOR_PT_SERVER_TRANSPORT_OPTIONS are assigned to the Options member.
func getServerBindaddrs(bindaddrList *string, options *string, transports *string) ([]pt.Bindaddr, error) {
	var result []pt.Bindaddr
	var serverTransportOptions string
	var serverBindaddr string
	var serverTransports string
	var optionsMap map[string]pt.Args
	var err error

	// Parse the list of server transport options.
	if options == nil {
		serverTransportOptions = pt.Getenv("TOR_PT_SERVER_TRANSPORT_OPTIONS")
		if serverTransportOptions != "" {
			optionsMap, err = pt.ParseServerTransportOptions(serverTransportOptions)
			if err != nil {
				log.Errorf("Error parsing options map %q %q", serverTransportOptions, err)
				return nil, errors.New(fmt.Sprintf("TOR_PT_SERVER_TRANSPORT_OPTIONS: %q: %s", serverTransportOptions, err.Error()))
			}
		}
	} else {
		serverTransportOptions = *options
		if serverTransportOptions != "" {
			optionsMap, err = pt.ParsePT2ServerParameters(serverTransportOptions)
			if err != nil {
				log.Errorf("Error parsing options map %q %q", serverTransportOptions, err)
				return nil, errors.New(fmt.Sprintf("TOR_PT_SERVER_TRANSPORT_OPTIONS: %q: %s", serverTransportOptions, err.Error()))
			}
		}
	}

	// Get the list of all requested bindaddrs.
	if bindaddrList == nil {
		serverBindaddr, err = pt.GetenvRequired("TOR_PT_SERVER_BINDADDR")
		if err != nil {
			return nil, err
		}
	} else {
		serverBindaddr = *bindaddrList
	}
	for _, spec := range strings.Split(serverBindaddr, ",") {
		var bindaddr pt.Bindaddr

		parts := strings.SplitN(spec, "-", 2)
		if len(parts) != 2 {
			return nil, errors.New(fmt.Sprintf("TOR_PT_SERVER_BINDADDR: %q: doesn't contain \"-\"", spec))
		}
		bindaddr.MethodName = parts[0]
		addr, err := pt.ResolveAddr(parts[1])
		if err != nil {
			return nil, errors.New(fmt.Sprintf("TOR_PT_SERVER_BINDADDR: %q: %s", spec, err.Error()))
		}
		bindaddr.Addr = addr
		bindaddr.Options = optionsMap[bindaddr.MethodName]
		result = append(result, bindaddr)
	}

	// Filter by TOR_PT_SERVER_TRANSPORTS.
	if transports == nil {
		serverTransports, err = pt.GetenvRequired("TOR_PT_SERVER_TRANSPORTS")
		if err != nil {
			return nil, err
		}
	} else {
		serverTransports = *transports
	}
	result = pt.FilterBindaddrs(result, strings.Split(serverTransports, ","))

	return result, nil
}<|MERGE_RESOLUTION|>--- conflicted
+++ resolved
@@ -183,10 +183,6 @@
 			} else {
 				log.Infof("%s - initializing server transport listeners", execName)
 				if *bindAddr == "" {
-<<<<<<< HEAD
-					fmt.Errorf("%s - transparent mode requires a bindaddr", execName)
-=======
->>>>>>> 2ada4eb3
 					log.Errorf("%s - transparent mode requires a bindaddr", execName)
 				} else {
 					// launched = transparent_udp.ServerSetup(termMon, *bindAddr, *target)
