/*
 * Copyright (c) 2014-2015, Yawning Angel <yawning at torproject dot org>
 * All rights reserved.
 *
 * Redistribution and use in source and binary forms, with or without
 * modification, are permitted provided that the following conditions are met:
 *
 *  * Redistributions of source code must retain the above copyright notice,
 *    this list of conditions and the following disclaimer.
 *
 *  * Redistributions in binary form must reproduce the above copyright notice,
 *    this list of conditions and the following disclaimer in the documentation
 *    and/or other materials provided with the distribution.
 *
 * THIS SOFTWARE IS PROVIDED BY THE COPYRIGHT HOLDERS AND CONTRIBUTORS "AS IS"
 * AND ANY EXPRESS OR IMPLIED WARRANTIES, INCLUDING, BUT NOT LIMITED TO, THE
 * IMPLIED WARRANTIES OF MERCHANTABILITY AND FITNESS FOR A PARTICULAR PURPOSE
 * ARE DISCLAIMED. IN NO EVENT SHALL THE COPYRIGHT HOLDER OR CONTRIBUTORS BE
 * LIABLE FOR ANY DIRECT, INDIRECT, INCIDENTAL, SPECIAL, EXEMPLARY, OR
 * CONSEQUENTIAL DAMAGES (INCLUDING, BUT NOT LIMITED TO, PROCUREMENT OF
 * SUBSTITUTE GOODS OR SERVICES; LOSS OF USE, DATA, OR PROFITS; OR BUSINESS
 * INTERRUPTION) HOWEVER CAUSED AND ON ANY THEORY OF LIABILITY, WHETHER IN
 * CONTRACT, STRICT LIABILITY, OR TORT (INCLUDING NEGLIGENCE OR OTHERWISE)
 * ARISING IN ANY WAY OUT OF THE USE OF THIS SOFTWARE, EVEN IF ADVISED OF THE
 * POSSIBILITY OF SUCH DAMAGE.
 */

// Go language Tor Pluggable Transport suite.  Works only as a managed
// client/server.
package pt_socks5

import (
	"github.com/OperatorFoundation/obfs4/common/log"
	commonLog "github.com/OperatorFoundation/shapeshifter-dispatcher/common/log"
	"github.com/OperatorFoundation/shapeshifter-dispatcher/common/pt_extras"
	"github.com/OperatorFoundation/shapeshifter-dispatcher/common/socks5"
	"github.com/OperatorFoundation/shapeshifter-dispatcher/modes"
	"github.com/OperatorFoundation/shapeshifter-ipc/v2"
	"github.com/kataras/golog"
	"golang.org/x/net/proxy"
	"net"
	"net/url"
)

func ClientSetup(socksAddr string, ptClientProxy *url.URL, names []string, options string) (launched bool) {
	// Launch each of the client listeners.
	for _, name := range names {
		ln, err := net.Listen("tcp", socksAddr)
		if err != nil {
			_ = pt.CmethodError(name, err.Error())
			continue
		}

		go clientAcceptLoop(name, ln, ptClientProxy, options)
		pt.Cmethod(name, socks5.Version(), ln.Addr())

		golog.Infof("%s - registered listener: %s", name, ln.Addr())

		launched = true
	}
	pt.CmethodsDone()

	return
}

func clientAcceptLoop(name string, ln net.Listener, proxyURI *url.URL, options string) {
	for {
		conn, err := ln.Accept()
		if err != nil {
			if e, ok := err.(net.Error); ok && !e.Temporary() {
				golog.Errorf("serverAcceptLoop failed")
				_ = ln.Close()
				return
			}
			continue
		}
		go clientHandler(name, conn, proxyURI, options)
	}
}

func clientHandler(name string, conn net.Conn, proxyURI *url.URL, options string) {
	var needOptions = options == ""

	// Read the client's SOCKS handshake.
	socksReq, err := socks5.Handshake(conn, needOptions)
	if err != nil {
<<<<<<< HEAD
		golog.Errorf("%s - client failed socks handshake: %s", name, err)
=======
		log.Errorf("%s - client failed socks handshake: %s", name, err)
		conn.Close()
>>>>>>> 043b4163
		return
	}
	addrStr := commonLog.ElideAddr(socksReq.Target)

	var dialer proxy.Dialer = proxy.Direct

	// Deal with arguments.

	transport, argsToDialerErr := pt_extras.ArgsToDialer(name, options, dialer)
	if argsToDialerErr != nil {
<<<<<<< HEAD
		golog.Errorf("Error creating a transport with the provided options: %s", options)
		golog.Errorf("Error: %s", argsToDialerErr)
=======
		log.Errorf("Error creating a transport with the provided options: %s", options)
		log.Errorf("Error: %s", argsToDialerErr)
		conn.Close()
>>>>>>> 043b4163
		return
	}
	// Obtain the proxy dialer if any, and create the outgoing TCP connection.
	if proxyURI != nil {
		var proxyErr error
		dialer, proxyErr = proxy.FromURL(proxyURI, proxy.Direct)
		if proxyErr != nil {
			// This should basically never happen, since config protocol
			// verifies this.
			golog.Errorf("%s(%s) - failed to obtain proxy dialer: %s", name, addrStr, commonLog.ElideError(err))
			_ = socksReq.Reply(socks5.ReplyGeneralFailure)
			conn.Close()
			return
		}
	}

	remote, err2 := transport.Dial()
	if err2 != nil {
		golog.Errorf("%s(%s) - outgoing connection failed: %s", name, addrStr, commonLog.ElideError(err2))
		_ = socksReq.Reply(socks5.ErrorToReplyCode(err2))
		conn.Close()
		return
	}
	err = socksReq.Reply(socks5.ReplySucceeded)
	if err != nil {
<<<<<<< HEAD
		golog.Errorf("%s(%s) - SOCKS reply failed: %s", name, addrStr, commonLog.ElideError(err))
=======
		log.Errorf("%s(%s) - SOCKS reply failed: %s", name, addrStr, commonLog.ElideError(err))
		conn.Close()
>>>>>>> 043b4163
		return
	}

	if err = modes.CopyLoop(conn, remote); err != nil {
		golog.Warnf("%s(%s) - closed connection: %s", name, addrStr, commonLog.ElideError(err))
	} else {
		golog.Infof("%s(%s) - closed connection", name, addrStr)
	}

	return
}

func ServerSetup(ptServerInfo pt.ServerInfo, stateDir string, options string) (launched bool) {
	for _, bindaddr := range ptServerInfo.Bindaddrs {
		name := bindaddr.MethodName

		// Deal with arguments.
		listen, parseError := pt_extras.ArgsToListener(name, stateDir, options)
		if parseError != nil {
			return false
		}

		go func() {
			for {
				transportLn, LnError := listen(bindaddr.Addr.String())
				if LnError != nil {
					continue
				}
				golog.Infof("%s - registered listener: %s", name, log.ElideAddr(bindaddr.Addr.String()))
				modes.ServerAcceptLoop(name, transportLn, &ptServerInfo, serverHandler)
				transportLnErr := transportLn.Close()
				if transportLnErr != nil {
					golog.Errorf("Listener close error: %s", transportLnErr.Error())
				}
			}
		}()

		launched = true
	}
	pt.SmethodsDone()

	return
}

func serverHandler(name string, remote net.Conn, info *pt.ServerInfo) {

	addrStr := log.ElideAddr(remote.RemoteAddr().String())
	golog.Infof("%s(%s) - new connection", name, addrStr)

	// Connect to the orport.
	orConn, err := pt.DialOr(info, remote.RemoteAddr().String(), name)
	if err != nil {
<<<<<<< HEAD
		golog.Errorf("%s(%s) - failed to connect to ORPort: %s", name, addrStr, log.ElideError(err))
=======
		log.Errorf("%s(%s) - failed to connect to ORPort: %s", name, addrStr, log.ElideError(err))
		remote.Close()
>>>>>>> 043b4163
		return
	}

	if err = modes.CopyLoop(orConn, remote); err != nil {
		golog.Warnf("%s(%s) - closed connection: %s", name, addrStr, log.ElideError(err))
	} else {
		golog.Infof("%s(%s) - closed connection", name, addrStr)
	}

	return
}<|MERGE_RESOLUTION|>--- conflicted
+++ resolved
@@ -35,7 +35,6 @@
 	"github.com/OperatorFoundation/shapeshifter-dispatcher/common/pt_extras"
 	"github.com/OperatorFoundation/shapeshifter-dispatcher/common/socks5"
 	"github.com/OperatorFoundation/shapeshifter-dispatcher/modes"
-	"github.com/OperatorFoundation/shapeshifter-ipc/v2"
 	"github.com/kataras/golog"
 	"golang.org/x/net/proxy"
 	"net"
@@ -84,12 +83,8 @@
 	// Read the client's SOCKS handshake.
 	socksReq, err := socks5.Handshake(conn, needOptions)
 	if err != nil {
-<<<<<<< HEAD
 		golog.Errorf("%s - client failed socks handshake: %s", name, err)
-=======
-		log.Errorf("%s - client failed socks handshake: %s", name, err)
 		conn.Close()
->>>>>>> 043b4163
 		return
 	}
 	addrStr := commonLog.ElideAddr(socksReq.Target)
@@ -100,14 +95,10 @@
 
 	transport, argsToDialerErr := pt_extras.ArgsToDialer(name, options, dialer)
 	if argsToDialerErr != nil {
-<<<<<<< HEAD
 		golog.Errorf("Error creating a transport with the provided options: %s", options)
 		golog.Errorf("Error: %s", argsToDialerErr)
-=======
-		log.Errorf("Error creating a transport with the provided options: %s", options)
-		log.Errorf("Error: %s", argsToDialerErr)
 		conn.Close()
->>>>>>> 043b4163
+
 		return
 	}
 	// Obtain the proxy dialer if any, and create the outgoing TCP connection.
@@ -133,12 +124,8 @@
 	}
 	err = socksReq.Reply(socks5.ReplySucceeded)
 	if err != nil {
-<<<<<<< HEAD
 		golog.Errorf("%s(%s) - SOCKS reply failed: %s", name, addrStr, commonLog.ElideError(err))
-=======
-		log.Errorf("%s(%s) - SOCKS reply failed: %s", name, addrStr, commonLog.ElideError(err))
 		conn.Close()
->>>>>>> 043b4163
 		return
 	}
 
@@ -191,12 +178,9 @@
 	// Connect to the orport.
 	orConn, err := pt.DialOr(info, remote.RemoteAddr().String(), name)
 	if err != nil {
-<<<<<<< HEAD
 		golog.Errorf("%s(%s) - failed to connect to ORPort: %s", name, addrStr, log.ElideError(err))
-=======
-		log.Errorf("%s(%s) - failed to connect to ORPort: %s", name, addrStr, log.ElideError(err))
 		remote.Close()
->>>>>>> 043b4163
+
 		return
 	}
 
