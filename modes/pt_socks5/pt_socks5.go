--- conflicted
+++ resolved
@@ -174,15 +174,12 @@
 			transport := obfs2.NewObfs2Transport()
 			listen = transport.Listen
 		case "obfs4":
-<<<<<<< HEAD
-			transport, _ := obfs4.NewObfs4Server(statedir)
-=======
 			transport, err := obfs4.NewObfs4Server(statedir)
 			if err != nil {
 				log.Errorf("Can't start obfs4 transport: %v", err)
 				return
 			}
->>>>>>> a8ef61c2
+
 			listen = transport.Listen
 		case "replicant":
 			shargs, aok := args["Replicant"]
