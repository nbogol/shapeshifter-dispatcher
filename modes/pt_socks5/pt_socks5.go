--- conflicted
+++ resolved
@@ -36,11 +36,7 @@
 	"github.com/OperatorFoundation/shapeshifter-dispatcher/common/socks5"
 	"github.com/OperatorFoundation/shapeshifter-dispatcher/modes"
 	"github.com/OperatorFoundation/shapeshifter-ipc/v2"
-<<<<<<< HEAD
 	"github.com/kataras/golog"
-=======
-
->>>>>>> f970f969
 	"golang.org/x/net/proxy"
 	"net"
 	"net/url"
@@ -96,11 +92,8 @@
 	var dialer proxy.Dialer = proxy.Direct
 
 	// Deal with arguments.
-<<<<<<< HEAD
+
 	transport, argsToDialerErr := pt_extras.ArgsToDialer(name, options, dialer)
-=======
-	transport, argsToDialerErr := pt_extras.ArgsToDialer(socksReq.Target, name, options, dialer)
->>>>>>> f970f969
 	if argsToDialerErr != nil {
 		log.Errorf("Error creating a transport with the provided options: %s", options)
 		log.Errorf("Error: %s", argsToDialerErr)
@@ -132,11 +125,7 @@
 	}
 
 	if err = modes.CopyLoop(conn, remote); err != nil {
-<<<<<<< HEAD
 		golog.Warnf("%s(%s) - closed connection: %s", name, addrStr, commonLog.ElideError(err))
-=======
-		log.Errorf("%s(%s) - closed connection: %s", name, addrStr, commonLog.ElideError(err))
->>>>>>> f970f969
 	} else {
 		log.Infof("%s(%s) - closed connection", name, addrStr)
 	}
