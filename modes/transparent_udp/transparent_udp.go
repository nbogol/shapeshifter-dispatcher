--- conflicted
+++ resolved
@@ -36,29 +36,17 @@
 	"github.com/OperatorFoundation/shapeshifter-dispatcher/common/log"
 	"github.com/OperatorFoundation/shapeshifter-dispatcher/modes"
 	"github.com/OperatorFoundation/shapeshifter-ipc/v2"
-<<<<<<< HEAD
 	"github.com/kataras/golog"
-=======
-
->>>>>>> f970f969
 	"io"
 	"net"
 	"net/url"
 )
 
-<<<<<<< HEAD
 func ClientSetup(socksAddr string, ptClientProxy *url.URL, names []string, options string) bool {
 	return modes.ClientSetupUDP(socksAddr, ptClientProxy, names, options, clientHandler)
 }
 
 func clientHandler(name string, options string, conn *net.UDPConn, proxyURI *url.URL) {
-=======
-func ClientSetup(socksAddr string, target string, ptClientProxy *url.URL, names []string, options string) bool {
-	return modes.ClientSetupUDP(socksAddr, target, ptClientProxy, names, options, clientHandler)
-}
-
-func clientHandler(target string, name string, options string, conn *net.UDPConn, proxyURI *url.URL) {
->>>>>>> f970f969
 	var length16 uint16
 
 	tracker := make(modes.ConnTracker)
@@ -111,13 +99,7 @@
 		} else {
 			// There is not an open transport connection and a connection attempt is not in progress.
 			// Open a transport connection.
-
-<<<<<<< HEAD
 			modes.OpenConnection(&tracker, addr.String(), name, options, proxyURI)
-=======
-			modes.OpenConnection(&tracker, addr.String(), target, name, options, proxyURI)
->>>>>>> f970f969
-
 			// Drop the packet.
 		}
 	}
