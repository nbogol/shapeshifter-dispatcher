--- conflicted
+++ resolved
@@ -230,15 +230,11 @@
 			transport := obfs2.NewObfs2Transport()
 			listen = transport.Listen
 		case "obfs4":
-<<<<<<< HEAD
-			transport, _ := obfs4.NewObfs4Server(stateDir)
-=======
 			transport, err := obfs4.NewObfs4Server(stateDir)
 			if err != nil {
 				log.Errorf("Can't start obfs4 transport: %v", err)
-				return
-			}
->>>>>>> a8ef61c2
+				return false, nil
+			}
 			listen = transport.Listen
 		case "Replicant":
 			shargs, aok := args["Replicant"]
